[build-system]
requires = ["poetry-core>=1.0.0"]
build-backend = "poetry.core.masonry.api"

[tool.poetry]
name = "swarms"
version = "3.1.3"
description = "Swarms - Pytorch"
license = "MIT"
authors = ["Kye Gomez <kye@apac.ai>"]
homepage = "https://github.com/kyegomez/swarms"
documentation = "https://swarms.apac.ai"  # Add this if you have documentation.
readme = "README.md"  # Assuming you have a README.md
repository = "https://github.com/kyegomez/swarms"
keywords = ["artificial intelligence", "deep learning", "optimizers", "Prompt Engineering"]
classifiers = [
    "Development Status :: 4 - Beta",
    "Intended Audience :: Developers",
    "Topic :: Scientific/Engineering :: Artificial Intelligence",
    "License :: OSI Approved :: MIT License",
    "Programming Language :: Python :: 3.10"
]

[tool.poetry.dependencies]
python = "^3.6.1"
torch = "2.1.1"
transformers = "4.35.0"
openai = "0.28.0"
langchain = "0.0.333"
asyncio = "3.4.3"
einops = "0.7.0"
google-generativeai = "0.3.1"
langchain-experimental = "0.0.10"
playwright = "1.34.0"
weaviate-client = "3.25.3"
opencv-python-headless = "4.8.1.78"
faiss-cpu = "1.7.4"
backoff = "2.2.1"
marshmallow = "3.19.0"
datasets = "2.10.1"
optimum = "1.15.0"
diffusers = "*"
PyPDF2 = "3.0.1"
accelerate = "0.22.0"
sentencepiece = "0.1.98"
wget = "3.2"
tensorflow = "2.14.0"
httpx = "0.24.1"
tiktoken = "0.4.0"
safetensors = "0.3.3"
attrs = "22.2.0"
ggl = "1.1.0"
ratelimit = "2.2.1"
beautifulsoup4 = "4.11.2"
cohere = "4.24"
huggingface-hub = "0.16.4"
pydantic = "1.10.12"
tenacity = "8.2.2"
Pillow = "9.4.0"
chromadb = "0.4.14"
tabulate = "0.9.0"
termcolor = "2.2.0"
black = "23.3.0"
open_clip_torch = "2.20.0"
soundfile = "0.12.1"
torchvision = "0.16.1"
rich = "13.5.2"
<<<<<<< HEAD
sqlalchemy = "*"
pgvector = "*"
qdrant-client = "*"
vllm = "*"
sentence-transformers = "*"
=======
peft = "*"
>>>>>>> 0cbdbbfb


[tool.poetry.group.lint.dependencies]
ruff = ">=0.0.249,<0.1.7"
types-toml = "^0.10.8.1"
types-redis = "^4.3.21.6"
types-pytz = "^2023.3.0.0"
black = "^23.1.0"
types-chardet = "^5.0.4.6"
mypy-protobuf = "^3.0.0"


[tool.autopep8]
max_line_length = 70
ignore = "E501,W6"  # or ["E501", "W6"]
in-place = true
recursive = true
aggressive = 3

[tool.ruff]
line-length = 70

[tool.black]
line-length = 70
target-version = ['py38']
preview = true


[tool.poetry.scripts]
swarms = 'swarms.cli._cli:cli'<|MERGE_RESOLUTION|>--- conflicted
+++ resolved
@@ -65,15 +65,12 @@
 soundfile = "0.12.1"
 torchvision = "0.16.1"
 rich = "13.5.2"
-<<<<<<< HEAD
 sqlalchemy = "*"
 pgvector = "*"
 qdrant-client = "*"
 vllm = "*"
 sentence-transformers = "*"
-=======
 peft = "*"
->>>>>>> 0cbdbbfb
 
 
 [tool.poetry.group.lint.dependencies]
